use core::any::TypeId;

<<<<<<< HEAD
use bevy_ecs::component::HookContext;
use bevy_ecs::entity::EntityHashSet;
use bevy_ecs::world::DeferredWorld;
use derive_more::derive::{Deref, DerefMut};
pub use range::*;
pub use render_layers::*;

use super::NoCpuCulling;
use crate::{
    camera::{Camera, CameraProjection, Projection},
    mesh::{Mesh, Mesh3d, MeshAabb},
    primitives::{Aabb, Frustum, Sphere},
    sync_world::MainEntity,
};
use bevy_app::{Plugin, PostUpdate};
use bevy_asset::{prelude::*, AssetEvents};
use bevy_ecs::{hierarchy::validate_parent_has_component, prelude::*};
use bevy_reflect::{std_traits::ReflectDefault, Reflect};
use bevy_transform::{components::GlobalTransform, TransformSystem};
use bevy_utils::{Parallel, TypeIdMap};
use smallvec::SmallVec;

/// User indication of whether an entity is visible. Propagates down the entity hierarchy.
///
/// If an entity is hidden in this way, all [`Children`] (and all of their children and so on) who
/// are set to [`Inherited`](Self::Inherited) will also be hidden.
///
/// This is done by the `visibility_propagate_system` which uses the entity hierarchy and
/// `Visibility` to set the values of each entity's [`InheritedVisibility`] component.
#[derive(Component, Clone, Copy, Reflect, Debug, PartialEq, Eq, Default)]
#[reflect(Component, Default, Debug, PartialEq, Clone)]
#[require(InheritedVisibility, ViewVisibility)]
pub enum Visibility {
    /// An entity with `Visibility::Inherited` will inherit the Visibility of its [`ChildOf`] target.
    ///
    /// A root-level entity that is set to `Inherited` will be visible.
    #[default]
    Inherited,
    /// An entity with `Visibility::Hidden` will be unconditionally hidden.
    Hidden,
    /// An entity with `Visibility::Visible` will be unconditionally visible.
    ///
    /// Note that an entity with `Visibility::Visible` will be visible regardless of whether the
    /// [`ChildOf`] target entity is hidden.
    Visible,
}

impl Visibility {
    /// Toggles between `Visibility::Inherited` and `Visibility::Visible`.
    /// If the value is `Visibility::Hidden`, it remains unaffected.
    #[inline]
    pub fn toggle_inherited_visible(&mut self) {
        *self = match *self {
            Visibility::Inherited => Visibility::Visible,
            Visibility::Visible => Visibility::Inherited,
            _ => *self,
        };
    }
    /// Toggles between `Visibility::Inherited` and `Visibility::Hidden`.
    /// If the value is `Visibility::Visible`, it remains unaffected.
    #[inline]
    pub fn toggle_inherited_hidden(&mut self) {
        *self = match *self {
            Visibility::Inherited => Visibility::Hidden,
            Visibility::Hidden => Visibility::Inherited,
            _ => *self,
        };
    }
    /// Toggles between `Visibility::Visible` and `Visibility::Hidden`.
    /// If the value is `Visibility::Inherited`, it remains unaffected.
    #[inline]
    pub fn toggle_visible_hidden(&mut self) {
        *self = match *self {
            Visibility::Visible => Visibility::Hidden,
            Visibility::Hidden => Visibility::Visible,
            _ => *self,
        };
    }
}

// Allows `&Visibility == Visibility`
impl PartialEq<Visibility> for &Visibility {
    #[inline]
    fn eq(&self, other: &Visibility) -> bool {
        // Use the base Visibility == Visibility implementation.
        <Visibility as PartialEq<Visibility>>::eq(*self, other)
    }
}

// Allows `Visibility == &Visibility`
impl PartialEq<&Visibility> for Visibility {
    #[inline]
    fn eq(&self, other: &&Visibility) -> bool {
        // Use the base Visibility == Visibility implementation.
        <Visibility as PartialEq<Visibility>>::eq(self, *other)
    }
}

/// Whether or not an entity is visible in the hierarchy.
/// This will not be accurate until [`VisibilityPropagate`] runs in the [`PostUpdate`] schedule.
///
/// If this is false, then [`ViewVisibility`] should also be false.
///
/// [`VisibilityPropagate`]: VisibilitySystems::VisibilityPropagate
#[derive(Component, Deref, Debug, Default, Clone, Copy, Reflect, PartialEq, Eq)]
#[reflect(Component, Default, Debug, PartialEq, Clone)]
#[component(on_insert = validate_parent_has_component::<Self>)]
pub struct InheritedVisibility(bool);

impl InheritedVisibility {
    /// An entity that is invisible in the hierarchy.
    pub const HIDDEN: Self = Self(false);
    /// An entity that is visible in the hierarchy.
    pub const VISIBLE: Self = Self(true);

    /// Returns `true` if the entity is visible in the hierarchy.
    /// Otherwise, returns `false`.
    #[inline]
    pub fn get(self) -> bool {
        self.0
    }
}

/// A bucket into which we group entities for the purposes of visibility.
///
/// Bevy's various rendering subsystems (3D, 2D, UI, etc.) want to be able to
/// quickly winnow the set of entities to only those that the subsystem is
/// tasked with rendering, to avoid spending time examining irrelevant entities.
/// At the same time, Bevy wants the [`check_visibility`] system to determine
/// all entities' visibilities at the same time, regardless of what rendering
/// subsystem is responsible for drawing them. Additionally, your application
/// may want to add more types of renderable objects that Bevy determines
/// visibility for just as it does for Bevy's built-in objects.
///
/// The solution to this problem is *visibility classes*. A visibility class is
/// a type, typically the type of a component, that represents the subsystem
/// that renders it: for example, `Mesh3d`, `Mesh2d`, and `Sprite`. The
/// [`VisibilityClass`] component stores the visibility class or classes that
/// the entity belongs to. (Generally, an object will belong to only one
/// visibility class, but in rare cases it may belong to multiple.)
///
/// When adding a new renderable component, you'll typically want to write an
/// add-component hook that adds the type ID of that component to the
/// [`VisibilityClass`] array. See `custom_phase_item` for an example.
//
// Note: This can't be a `ComponentId` because the visibility classes are copied
// into the render world, and component IDs are per-world.
#[derive(Clone, Component, Default, Reflect, Deref, DerefMut)]
#[reflect(Component, Default, Clone)]
pub struct VisibilityClass(pub SmallVec<[TypeId; 1]>);

/// Algorithmically-computed indication of whether an entity is visible and should be extracted for rendering.
///
/// Each frame, this will be reset to `false` during [`VisibilityPropagate`] systems in [`PostUpdate`].
/// Later in the frame, systems in [`CheckVisibility`] will mark any visible entities using [`ViewVisibility::set`].
/// Because of this, values of this type will be marked as changed every frame, even when they do not change.
///
/// If you wish to add custom visibility system that sets this value, make sure you add it to the [`CheckVisibility`] set.
///
/// [`VisibilityPropagate`]: VisibilitySystems::VisibilityPropagate
/// [`CheckVisibility`]: VisibilitySystems::CheckVisibility
#[derive(Component, Deref, Debug, Default, Clone, Copy, Reflect, PartialEq, Eq)]
#[reflect(Component, Default, Debug, PartialEq, Clone)]
pub struct ViewVisibility(bool);

impl ViewVisibility {
    /// An entity that cannot be seen from any views.
    pub const HIDDEN: Self = Self(false);

    /// Returns `true` if the entity is visible in any view.
    /// Otherwise, returns `false`.
    #[inline]
    pub fn get(self) -> bool {
        self.0
    }
=======
use bevy_ecs::{component::Component, entity::Entity, prelude::ReflectComponent};
use bevy_reflect::{prelude::ReflectDefault, Reflect};
use bevy_utils::TypeIdMap;
>>>>>>> 2403c41d

use crate::sync_world::MainEntity;

mod range;
use bevy_camera::visibility::*;
pub use range::*;

/// Collection of entities visible from the current view.
///
/// This component is extracted from [`VisibleEntities`].
#[derive(Clone, Component, Default, Debug, Reflect)]
#[reflect(Component, Default, Debug, Clone)]
pub struct RenderVisibleEntities {
    #[reflect(ignore, clone)]
    pub entities: TypeIdMap<Vec<(Entity, MainEntity)>>,
}

impl RenderVisibleEntities {
    pub fn get<QF>(&self) -> &[(Entity, MainEntity)]
    where
        QF: 'static,
    {
        match self.entities.get(&TypeId::of::<QF>()) {
            Some(entities) => &entities[..],
            None => &[],
        }
    }

    pub fn iter<QF>(&self) -> impl DoubleEndedIterator<Item = &(Entity, MainEntity)>
    where
        QF: 'static,
    {
        self.get::<QF>().iter()
    }

    pub fn len<QF>(&self) -> usize
    where
        QF: 'static,
    {
        self.get::<QF>().len()
    }

    pub fn is_empty<QF>(&self) -> bool
    where
        QF: 'static,
    {
        self.get::<QF>().is_empty()
    }
<<<<<<< HEAD
}

#[derive(Debug, Hash, PartialEq, Eq, Clone, SystemSet)]
pub enum VisibilitySystems {
    /// Label for the [`calculate_bounds`], `calculate_bounds_2d` and `calculate_bounds_text2d` systems,
    /// calculating and inserting an [`Aabb`] to relevant entities.
    CalculateBounds,
    /// Label for [`update_frusta`] in [`CameraProjectionPlugin`](crate::camera::CameraProjectionPlugin).
    UpdateFrusta,
    /// Label for the system propagating the [`InheritedVisibility`] in a
    /// [`ChildOf`] / [`Children`] hierarchy.
    VisibilityPropagate,
    /// Label for the [`check_visibility`] system updating [`ViewVisibility`]
    /// of each entity and the [`VisibleEntities`] of each view.\
    ///
    /// System order ambiguities between systems in this set are ignored:
    /// the order of systems within this set is irrelevant, as [`check_visibility`]
    /// assumes that its operations are irreversible during the frame.
    CheckVisibility,
    /// Label for the `mark_newly_hidden_entities_invisible` system, which sets
    /// [`ViewVisibility`] to [`ViewVisibility::HIDDEN`] for entities that no
    /// view has marked as visible.
    MarkNewlyHiddenEntitiesInvisible,
}

pub struct VisibilityPlugin;

impl Plugin for VisibilityPlugin {
    fn build(&self, app: &mut bevy_app::App) {
        use VisibilitySystems::*;

        app.register_type::<VisibilityClass>()
            .configure_sets(
                PostUpdate,
                (UpdateFrusta, VisibilityPropagate)
                    .before(CheckVisibility)
                    .after(TransformSystem::TransformPropagate),
            )
            .configure_sets(
                PostUpdate,
                (CalculateBounds)
                    .before(CheckVisibility)
                    .after(TransformSystem::TransformPropagate)
                    .after(AssetEvents)
                    .ambiguous_with(CalculateBounds),
            )
            .configure_sets(
                PostUpdate,
                MarkNewlyHiddenEntitiesInvisible.after(CheckVisibility),
            )
            .init_resource::<PreviousVisibleEntities>()
            .add_systems(
                PostUpdate,
                (
                    calculate_bounds.in_set(CalculateBounds),
                    (visibility_propagate_system, reset_view_visibility)
                        .in_set(VisibilityPropagate),
                    check_visibility.in_set(CheckVisibility),
                    mark_newly_hidden_entities_invisible.in_set(MarkNewlyHiddenEntitiesInvisible),
                ),
            );
    }
}

/// Computes and adds an [`Aabb`] component to entities with a
/// [`Mesh3d`] component and without a [`NoFrustumCulling`] component.
///
/// This system is used in system set [`VisibilitySystems::CalculateBounds`].
pub fn calculate_bounds(
    mut commands: Commands,
    meshes: Res<Assets<Mesh>>,
    new_aabb: Query<(Entity, &Mesh3d), (Without<Aabb>, Without<NoFrustumCulling>)>,
    mut update_aabb: Query<
        (&Mesh3d, &mut Aabb),
        (
            Or<(AssetChanged<Mesh3d>, Changed<Mesh3d>)>,
            Without<NoFrustumCulling>,
        ),
    >,
) {
    for (entity, mesh_handle) in &new_aabb {
        if let Some(mesh) = meshes.get(mesh_handle) {
            if let Some(aabb) = mesh.compute_aabb() {
                commands.entity(entity).try_insert(aabb);
            }
        }
    }

    update_aabb
        .par_iter_mut()
        .for_each(|(mesh_handle, mut old_aabb)| {
            if let Some(aabb) = meshes.get(mesh_handle).and_then(MeshAabb::compute_aabb) {
                *old_aabb = aabb;
            }
        });
}

/// Updates [`Frustum`].
///
/// This system is used in [`CameraProjectionPlugin`](crate::camera::CameraProjectionPlugin).
pub fn update_frusta(
    mut views: Query<
        (&GlobalTransform, &Projection, &mut Frustum),
        Or<(Changed<GlobalTransform>, Changed<Projection>)>,
    >,
) {
    for (transform, projection, mut frustum) in &mut views {
        *frustum = projection.compute_frustum(transform);
    }
}

fn visibility_propagate_system(
    changed: Query<
        (Entity, &Visibility, Option<&ChildOf>, Option<&Children>),
        (
            With<InheritedVisibility>,
            Or<(Changed<Visibility>, Changed<ChildOf>)>,
        ),
    >,
    mut visibility_query: Query<(&Visibility, &mut InheritedVisibility)>,
    children_query: Query<&Children, (With<Visibility>, With<InheritedVisibility>)>,
) {
    for (entity, visibility, child_of, children) in &changed {
        let is_visible = match visibility {
            Visibility::Visible => true,
            Visibility::Hidden => false,
            // fall back to true if no parent is found or parent lacks components
            Visibility::Inherited => child_of
                .and_then(|c| visibility_query.get(c.parent()).ok())
                .is_none_or(|(_, x)| x.get()),
        };
        let (_, mut inherited_visibility) = visibility_query
            .get_mut(entity)
            .expect("With<InheritedVisibility> ensures this query will return a value");

        // Only update the visibility if it has changed.
        // This will also prevent the visibility from propagating multiple times in the same frame
        // if this entity's visibility has been updated recursively by its parent.
        if inherited_visibility.get() != is_visible {
            inherited_visibility.0 = is_visible;

            // Recursively update the visibility of each child.
            for &child in children.into_iter().flatten() {
                let _ =
                    propagate_recursive(is_visible, child, &mut visibility_query, &children_query);
            }
        }
    }
}

fn propagate_recursive(
    parent_is_visible: bool,
    entity: Entity,
    visibility_query: &mut Query<(&Visibility, &mut InheritedVisibility)>,
    children_query: &Query<&Children, (With<Visibility>, With<InheritedVisibility>)>,
    // BLOCKED: https://github.com/rust-lang/rust/issues/31436
    // We use a result here to use the `?` operator. Ideally we'd use a try block instead
) -> Result<(), ()> {
    // Get the visibility components for the current entity.
    // If the entity does not have the required components, just return early.
    let (visibility, mut inherited_visibility) = visibility_query.get_mut(entity).map_err(drop)?;

    let is_visible = match visibility {
        Visibility::Visible => true,
        Visibility::Hidden => false,
        Visibility::Inherited => parent_is_visible,
    };

    // Only update the visibility if it has changed.
    if inherited_visibility.get() != is_visible {
        inherited_visibility.0 = is_visible;

        // Recursively update the visibility of each child.
        for &child in children_query.get(entity).ok().into_iter().flatten() {
            let _ = propagate_recursive(is_visible, child, visibility_query, children_query);
        }
    }

    Ok(())
}

/// Stores all entities that were visible in the previous frame.
///
/// As systems that check visibility judge entities visible, they remove them
/// from this set. Afterward, the `mark_newly_hidden_entities_invisible` system
/// runs and marks every mesh still remaining in this set as hidden.
#[derive(Resource, Default, Deref, DerefMut)]
pub struct PreviousVisibleEntities(EntityHashSet);

/// Resets the view visibility of every entity.
/// Entities that are visible will be marked as such later this frame
/// by a [`VisibilitySystems::CheckVisibility`] system.
fn reset_view_visibility(
    mut query: Query<(Entity, &ViewVisibility)>,
    mut previous_visible_entities: ResMut<PreviousVisibleEntities>,
) {
    previous_visible_entities.clear();

    query.iter_mut().for_each(|(entity, view_visibility)| {
        // Record the entities that were previously visible.
        if view_visibility.get() {
            previous_visible_entities.insert(entity);
        }
    });
}

/// System updating the visibility of entities each frame.
///
/// The system is part of the [`VisibilitySystems::CheckVisibility`] set. Each
/// frame, it updates the [`ViewVisibility`] of all entities, and for each view
/// also compute the [`VisibleEntities`] for that view.
///
/// To ensure that an entity is checked for visibility, make sure that it has a
/// [`VisibilityClass`] component and that that component is nonempty.
pub fn check_visibility(
    mut thread_queues: Local<Parallel<TypeIdMap<Vec<Entity>>>>,
    mut view_query: Query<(
        Entity,
        &mut VisibleEntities,
        &Frustum,
        Option<&RenderLayers>,
        &Camera,
        Has<NoCpuCulling>,
    )>,
    mut visible_aabb_query: Query<(
        Entity,
        &InheritedVisibility,
        &mut ViewVisibility,
        &VisibilityClass,
        Option<&RenderLayers>,
        Option<&Aabb>,
        &GlobalTransform,
        Has<NoFrustumCulling>,
        Has<VisibilityRange>,
    )>,
    visible_entity_ranges: Option<Res<VisibleEntityRanges>>,
    mut previous_visible_entities: ResMut<PreviousVisibleEntities>,
) {
    let visible_entity_ranges = visible_entity_ranges.as_deref();

    for (view, mut visible_entities, frustum, maybe_view_mask, camera, no_cpu_culling) in
        &mut view_query
    {
        if !camera.is_active {
            continue;
        }

        let view_mask = maybe_view_mask.unwrap_or_default();

        visible_aabb_query.par_iter_mut().for_each_init(
            || thread_queues.borrow_local_mut(),
            |queue, query_item| {
                let (
                    entity,
                    inherited_visibility,
                    mut view_visibility,
                    visibility_class,
                    maybe_entity_mask,
                    maybe_model_aabb,
                    transform,
                    no_frustum_culling,
                    has_visibility_range,
                ) = query_item;

                // Skip computing visibility for entities that are configured to be hidden.
                // ViewVisibility has already been reset in `reset_view_visibility`.
                if !inherited_visibility.get() {
                    return;
                }

                let entity_mask = maybe_entity_mask.unwrap_or_default();
                if !view_mask.intersects(entity_mask) {
                    return;
                }

                // If outside of the visibility range, cull.
                if has_visibility_range
                    && visible_entity_ranges.is_some_and(|visible_entity_ranges| {
                        !visible_entity_ranges.entity_is_in_range_of_view(entity, view)
                    })
                {
                    return;
                }

                // If we have an aabb, do frustum culling
                if !no_frustum_culling && !no_cpu_culling {
                    if let Some(model_aabb) = maybe_model_aabb {
                        let world_from_local = transform.affine();
                        let model_sphere = Sphere {
                            center: world_from_local.transform_point3a(model_aabb.center),
                            radius: transform.radius_vec3a(model_aabb.half_extents),
                        };
                        // Do quick sphere-based frustum culling
                        if !frustum.intersects_sphere(&model_sphere, false) {
                            return;
                        }
                        // Do aabb-based frustum culling
                        if !frustum.intersects_obb(model_aabb, &world_from_local, true, false) {
                            return;
                        }
                    }
                }

                // Make sure we don't trigger changed notifications
                // unnecessarily by checking whether the flag is set before
                // setting it.
                if !**view_visibility {
                    view_visibility.set();
                }

                // Add the entity to the queue for all visibility classes the
                // entity is in.
                for visibility_class_id in visibility_class.iter() {
                    queue.entry(*visibility_class_id).or_default().push(entity);
                }
            },
        );

        visible_entities.clear_all();

        // Drain all the thread queues into the `visible_entities` list.
        for class_queues in thread_queues.iter_mut() {
            for (class, entities) in class_queues {
                let visible_entities_for_class = visible_entities.get_mut(*class);
                for entity in entities.drain(..) {
                    // As we mark entities as visible, we remove them from the
                    // `previous_visible_entities` list. At the end, all of the
                    // entities remaining in `previous_visible_entities` will be
                    // entities that were visible last frame but are no longer
                    // visible this frame.
                    previous_visible_entities.remove(&entity);

                    visible_entities_for_class.push(entity);
                }
            }
        }
    }
}

/// Marks any entities that weren't judged visible this frame as invisible.
///
/// As visibility-determining systems run, they remove entities that they judge
/// visible from [`PreviousVisibleEntities`]. At the end of visibility
/// determination, all entities that remain in [`PreviousVisibleEntities`] must
/// be invisible. This system goes through those entities and marks them newly
/// invisible (which sets the change flag for them).
fn mark_newly_hidden_entities_invisible(
    mut view_visibilities: Query<&mut ViewVisibility>,
    mut previous_visible_entities: ResMut<PreviousVisibleEntities>,
) {
    // Whatever previous visible entities are left are entities that were
    // visible last frame but just became invisible.
    for entity in previous_visible_entities.drain() {
        if let Ok(mut view_visibility) = view_visibilities.get_mut(entity) {
            *view_visibility = ViewVisibility::HIDDEN;
        }
    }
}

/// A generic component add hook that automatically adds the appropriate
/// [`VisibilityClass`] to an entity.
///
/// This can be handy when creating custom renderable components. To use this
/// hook, add it to your renderable component like this:
///
/// ```ignore
/// #[derive(Component)]
/// #[component(on_add = add_visibility_class::<MyComponent>)]
/// struct MyComponent {
///     ...
/// }
/// ```
pub fn add_visibility_class<C>(
    mut world: DeferredWorld<'_>,
    HookContext { entity, .. }: HookContext,
) where
    C: 'static,
{
    if let Some(mut visibility_class) = world.get_mut::<VisibilityClass>(entity) {
        visibility_class.push(TypeId::of::<C>());
    }
}

#[cfg(test)]
mod test {
    use super::*;
    use bevy_app::prelude::*;

    #[test]
    fn visibility_propagation() {
        let mut app = App::new();
        app.add_systems(Update, visibility_propagate_system);

        let root1 = app.world_mut().spawn(Visibility::Hidden).id();
        let root1_child1 = app.world_mut().spawn(Visibility::default()).id();
        let root1_child2 = app.world_mut().spawn(Visibility::Hidden).id();
        let root1_child1_grandchild1 = app.world_mut().spawn(Visibility::default()).id();
        let root1_child2_grandchild1 = app.world_mut().spawn(Visibility::default()).id();

        app.world_mut()
            .entity_mut(root1)
            .add_children(&[root1_child1, root1_child2]);
        app.world_mut()
            .entity_mut(root1_child1)
            .add_children(&[root1_child1_grandchild1]);
        app.world_mut()
            .entity_mut(root1_child2)
            .add_children(&[root1_child2_grandchild1]);

        let root2 = app.world_mut().spawn(Visibility::default()).id();
        let root2_child1 = app.world_mut().spawn(Visibility::default()).id();
        let root2_child2 = app.world_mut().spawn(Visibility::Hidden).id();
        let root2_child1_grandchild1 = app.world_mut().spawn(Visibility::default()).id();
        let root2_child2_grandchild1 = app.world_mut().spawn(Visibility::default()).id();

        app.world_mut()
            .entity_mut(root2)
            .add_children(&[root2_child1, root2_child2]);
        app.world_mut()
            .entity_mut(root2_child1)
            .add_children(&[root2_child1_grandchild1]);
        app.world_mut()
            .entity_mut(root2_child2)
            .add_children(&[root2_child2_grandchild1]);

        app.update();

        let is_visible = |e: Entity| {
            app.world()
                .entity(e)
                .get::<InheritedVisibility>()
                .unwrap()
                .get()
        };
        assert!(
            !is_visible(root1),
            "invisibility propagates down tree from root"
        );
        assert!(
            !is_visible(root1_child1),
            "invisibility propagates down tree from root"
        );
        assert!(
            !is_visible(root1_child2),
            "invisibility propagates down tree from root"
        );
        assert!(
            !is_visible(root1_child1_grandchild1),
            "invisibility propagates down tree from root"
        );
        assert!(
            !is_visible(root1_child2_grandchild1),
            "invisibility propagates down tree from root"
        );

        assert!(
            is_visible(root2),
            "visibility propagates down tree from root"
        );
        assert!(
            is_visible(root2_child1),
            "visibility propagates down tree from root"
        );
        assert!(
            !is_visible(root2_child2),
            "visibility propagates down tree from root, but local invisibility is preserved"
        );
        assert!(
            is_visible(root2_child1_grandchild1),
            "visibility propagates down tree from root"
        );
        assert!(
            !is_visible(root2_child2_grandchild1),
            "child's invisibility propagates down to grandchild"
        );
    }

    #[test]
    fn test_visibility_propagation_on_parent_change() {
        // Setup the world and schedule
        let mut app = App::new();

        app.add_systems(Update, visibility_propagate_system);

        // Create entities with visibility and hierarchy
        let parent1 = app.world_mut().spawn((Visibility::Hidden,)).id();
        let parent2 = app.world_mut().spawn((Visibility::Visible,)).id();
        let child1 = app.world_mut().spawn((Visibility::Inherited,)).id();
        let child2 = app.world_mut().spawn((Visibility::Inherited,)).id();

        // Build hierarchy
        app.world_mut()
            .entity_mut(parent1)
            .add_children(&[child1, child2]);

        // Run the system initially to set up visibility
        app.update();

        // Change parent visibility to Hidden
        app.world_mut()
            .entity_mut(parent2)
            .insert(Visibility::Visible);
        // Simulate a change in the parent component
        app.world_mut().entity_mut(child2).insert(ChildOf(parent2)); // example of changing parent

        // Run the system again to propagate changes
        app.update();

        let is_visible = |e: Entity| {
            app.world()
                .entity(e)
                .get::<InheritedVisibility>()
                .unwrap()
                .get()
        };

        // Retrieve and assert visibility

        assert!(
            !is_visible(child1),
            "Child1 should inherit visibility from parent"
        );

        assert!(
            is_visible(child2),
            "Child2 should inherit visibility from parent"
        );
    }

    #[test]
    fn visibility_propagation_unconditional_visible() {
        use Visibility::{Hidden, Inherited, Visible};

        let mut app = App::new();
        app.add_systems(Update, visibility_propagate_system);

        let root1 = app.world_mut().spawn(Visible).id();
        let root1_child1 = app.world_mut().spawn(Inherited).id();
        let root1_child2 = app.world_mut().spawn(Hidden).id();
        let root1_child1_grandchild1 = app.world_mut().spawn(Visible).id();
        let root1_child2_grandchild1 = app.world_mut().spawn(Visible).id();

        let root2 = app.world_mut().spawn(Inherited).id();
        let root3 = app.world_mut().spawn(Hidden).id();

        app.world_mut()
            .entity_mut(root1)
            .add_children(&[root1_child1, root1_child2]);
        app.world_mut()
            .entity_mut(root1_child1)
            .add_children(&[root1_child1_grandchild1]);
        app.world_mut()
            .entity_mut(root1_child2)
            .add_children(&[root1_child2_grandchild1]);

        app.update();

        let is_visible = |e: Entity| {
            app.world()
                .entity(e)
                .get::<InheritedVisibility>()
                .unwrap()
                .get()
        };
        assert!(
            is_visible(root1),
            "an unconditionally visible root is visible"
        );
        assert!(
            is_visible(root1_child1),
            "an inheriting child of an unconditionally visible parent is visible"
        );
        assert!(
            !is_visible(root1_child2),
            "a hidden child on an unconditionally visible parent is hidden"
        );
        assert!(
            is_visible(root1_child1_grandchild1),
            "an unconditionally visible child of an inheriting parent is visible"
        );
        assert!(
            is_visible(root1_child2_grandchild1),
            "an unconditionally visible child of a hidden parent is visible"
        );
        assert!(is_visible(root2), "an inheriting root is visible");
        assert!(!is_visible(root3), "a hidden root is hidden");
    }

    #[test]
    fn visibility_propagation_change_detection() {
        let mut world = World::new();
        let mut schedule = Schedule::default();
        schedule.add_systems(visibility_propagate_system);

        // Set up an entity hierarchy.

        let id1 = world.spawn(Visibility::default()).id();

        let id2 = world.spawn(Visibility::default()).id();
        world.entity_mut(id1).add_children(&[id2]);

        let id3 = world.spawn(Visibility::Hidden).id();
        world.entity_mut(id2).add_children(&[id3]);

        let id4 = world.spawn(Visibility::default()).id();
        world.entity_mut(id3).add_children(&[id4]);

        // Test the hierarchy.

        // Make sure the hierarchy is up-to-date.
        schedule.run(&mut world);
        world.clear_trackers();

        let mut q = world.query::<Ref<InheritedVisibility>>();

        assert!(!q.get(&world, id1).unwrap().is_changed());
        assert!(!q.get(&world, id2).unwrap().is_changed());
        assert!(!q.get(&world, id3).unwrap().is_changed());
        assert!(!q.get(&world, id4).unwrap().is_changed());

        world.clear_trackers();
        world.entity_mut(id1).insert(Visibility::Hidden);
        schedule.run(&mut world);

        assert!(q.get(&world, id1).unwrap().is_changed());
        assert!(q.get(&world, id2).unwrap().is_changed());
        assert!(!q.get(&world, id3).unwrap().is_changed());
        assert!(!q.get(&world, id4).unwrap().is_changed());

        world.clear_trackers();
        schedule.run(&mut world);

        assert!(!q.get(&world, id1).unwrap().is_changed());
        assert!(!q.get(&world, id2).unwrap().is_changed());
        assert!(!q.get(&world, id3).unwrap().is_changed());
        assert!(!q.get(&world, id4).unwrap().is_changed());

        world.clear_trackers();
        world.entity_mut(id3).insert(Visibility::Inherited);
        schedule.run(&mut world);

        assert!(!q.get(&world, id1).unwrap().is_changed());
        assert!(!q.get(&world, id2).unwrap().is_changed());
        assert!(!q.get(&world, id3).unwrap().is_changed());
        assert!(!q.get(&world, id4).unwrap().is_changed());

        world.clear_trackers();
        world.entity_mut(id2).insert(Visibility::Visible);
        schedule.run(&mut world);

        assert!(!q.get(&world, id1).unwrap().is_changed());
        assert!(q.get(&world, id2).unwrap().is_changed());
        assert!(q.get(&world, id3).unwrap().is_changed());
        assert!(q.get(&world, id4).unwrap().is_changed());

        world.clear_trackers();
        schedule.run(&mut world);

        assert!(!q.get(&world, id1).unwrap().is_changed());
        assert!(!q.get(&world, id2).unwrap().is_changed());
        assert!(!q.get(&world, id3).unwrap().is_changed());
        assert!(!q.get(&world, id4).unwrap().is_changed());
    }

    #[test]
    fn visibility_propagation_with_invalid_parent() {
        let mut world = World::new();
        let mut schedule = Schedule::default();
        schedule.add_systems(visibility_propagate_system);

        let parent = world.spawn(()).id();
        let child = world.spawn(Visibility::default()).id();
        world.entity_mut(parent).add_children(&[child]);

        schedule.run(&mut world);
        world.clear_trackers();

        let child_visible = world.entity(child).get::<InheritedVisibility>().unwrap().0;
        // defaults to same behavior of parent not found: visible = true
        assert!(child_visible);
    }

    #[test]
    fn ensure_visibility_enum_size() {
        assert_eq!(1, size_of::<Visibility>());
        assert_eq!(1, size_of::<Option<Visibility>>());
    }
=======
>>>>>>> 2403c41d
}<|MERGE_RESOLUTION|>--- conflicted
+++ resolved
@@ -1,25 +1,15 @@
 use core::any::TypeId;
 
-<<<<<<< HEAD
-use bevy_ecs::component::HookContext;
-use bevy_ecs::entity::EntityHashSet;
-use bevy_ecs::world::DeferredWorld;
-use derive_more::derive::{Deref, DerefMut};
+use bevy_ecs::{component::Component, entity::Entity, prelude::ReflectComponent};
+
+mod range;
+use bevy_camera::visibility::*;
 pub use range::*;
-pub use render_layers::*;
-
-use super::NoCpuCulling;
-use crate::{
-    camera::{Camera, CameraProjection, Projection},
-    mesh::{Mesh, Mesh3d, MeshAabb},
-    primitives::{Aabb, Frustum, Sphere},
-    sync_world::MainEntity,
-};
-use bevy_app::{Plugin, PostUpdate};
-use bevy_asset::{prelude::*, AssetEvents};
-use bevy_ecs::{hierarchy::validate_parent_has_component, prelude::*};
+
+use crate::sync_world::MainEntity;
+use bevy_derive::{Deref, DerefMut};
+use bevy_ecs::hierarchy::validate_parent_has_component;
 use bevy_reflect::{std_traits::ReflectDefault, Reflect};
-use bevy_transform::{components::GlobalTransform, TransformSystem};
 use bevy_utils::{Parallel, TypeIdMap};
 use smallvec::SmallVec;
 
@@ -176,17 +166,91 @@
     pub fn get(self) -> bool {
         self.0
     }
-=======
-use bevy_ecs::{component::Component, entity::Entity, prelude::ReflectComponent};
-use bevy_reflect::{prelude::ReflectDefault, Reflect};
-use bevy_utils::TypeIdMap;
->>>>>>> 2403c41d
-
-use crate::sync_world::MainEntity;
-
-mod range;
-use bevy_camera::visibility::*;
-pub use range::*;
+
+    /// Sets the visibility to `true`. This should not be considered reversible for a given frame,
+    /// as this component tracks whether or not the entity visible in _any_ view.
+    ///
+    /// This will be automatically reset to `false` every frame in [`VisibilityPropagate`] and then set
+    /// to the proper value in [`CheckVisibility`].
+    ///
+    /// You should only manually set this if you are defining a custom visibility system,
+    /// in which case the system should be placed in the [`CheckVisibility`] set.
+    /// For normal user-defined entity visibility, see [`Visibility`].
+    ///
+    /// [`VisibilityPropagate`]: VisibilitySystems::VisibilityPropagate
+    /// [`CheckVisibility`]: VisibilitySystems::CheckVisibility
+    #[inline]
+    pub fn set(&mut self) {
+        self.0 = true;
+    }
+}
+
+/// Use this component to opt-out of built-in frustum culling for entities, see
+/// [`Frustum`].
+///
+/// It can be used for example:
+/// - when a [`Mesh`] is updated but its [`Aabb`] is not, which might happen with animations,
+/// - when using some light effects, like wanting a [`Mesh`] out of the [`Frustum`]
+///   to appear in the reflection of a [`Mesh`] within.
+#[derive(Debug, Component, Default, Reflect)]
+#[reflect(Component, Default, Debug)]
+pub struct NoFrustumCulling;
+
+/// Collection of entities visible from the current view.
+///
+/// This component contains all entities which are visible from the currently
+/// rendered view. The collection is updated automatically by the [`VisibilitySystems::CheckVisibility`]
+/// system set. Renderers can use the equivalent [`RenderVisibleEntities`] to optimize rendering of
+/// a particular view, to prevent drawing items not visible from that view.
+///
+/// This component is intended to be attached to the same entity as the [`Camera`] and
+/// the [`Frustum`] defining the view.
+#[derive(Clone, Component, Default, Debug, Reflect)]
+#[reflect(Component, Default, Debug, Clone)]
+pub struct VisibleEntities {
+    #[reflect(ignore, clone)]
+    pub entities: TypeIdMap<Vec<Entity>>,
+}
+
+impl VisibleEntities {
+    pub fn get(&self, type_id: TypeId) -> &[Entity] {
+        match self.entities.get(&type_id) {
+            Some(entities) => &entities[..],
+            None => &[],
+        }
+    }
+
+    pub fn get_mut(&mut self, type_id: TypeId) -> &mut Vec<Entity> {
+        self.entities.entry(type_id).or_default()
+    }
+
+    pub fn iter(&self, type_id: TypeId) -> impl DoubleEndedIterator<Item = &Entity> {
+        self.get(type_id).iter()
+    }
+
+    pub fn len(&self, type_id: TypeId) -> usize {
+        self.get(type_id).len()
+    }
+
+    pub fn is_empty(&self, type_id: TypeId) -> bool {
+        self.get(type_id).is_empty()
+    }
+
+    pub fn clear(&mut self, type_id: TypeId) {
+        self.get_mut(type_id).clear();
+    }
+
+    pub fn clear_all(&mut self) {
+        // Don't just nuke the hash table; we want to reuse allocations.
+        for entities in self.entities.values_mut() {
+            entities.clear();
+        }
+    }
+
+    pub fn push(&mut self, entity: Entity, type_id: TypeId) {
+        self.get_mut(type_id).push(entity);
+    }
+}
 
 /// Collection of entities visible from the current view.
 ///
@@ -229,694 +293,4 @@
     {
         self.get::<QF>().is_empty()
     }
-<<<<<<< HEAD
-}
-
-#[derive(Debug, Hash, PartialEq, Eq, Clone, SystemSet)]
-pub enum VisibilitySystems {
-    /// Label for the [`calculate_bounds`], `calculate_bounds_2d` and `calculate_bounds_text2d` systems,
-    /// calculating and inserting an [`Aabb`] to relevant entities.
-    CalculateBounds,
-    /// Label for [`update_frusta`] in [`CameraProjectionPlugin`](crate::camera::CameraProjectionPlugin).
-    UpdateFrusta,
-    /// Label for the system propagating the [`InheritedVisibility`] in a
-    /// [`ChildOf`] / [`Children`] hierarchy.
-    VisibilityPropagate,
-    /// Label for the [`check_visibility`] system updating [`ViewVisibility`]
-    /// of each entity and the [`VisibleEntities`] of each view.\
-    ///
-    /// System order ambiguities between systems in this set are ignored:
-    /// the order of systems within this set is irrelevant, as [`check_visibility`]
-    /// assumes that its operations are irreversible during the frame.
-    CheckVisibility,
-    /// Label for the `mark_newly_hidden_entities_invisible` system, which sets
-    /// [`ViewVisibility`] to [`ViewVisibility::HIDDEN`] for entities that no
-    /// view has marked as visible.
-    MarkNewlyHiddenEntitiesInvisible,
-}
-
-pub struct VisibilityPlugin;
-
-impl Plugin for VisibilityPlugin {
-    fn build(&self, app: &mut bevy_app::App) {
-        use VisibilitySystems::*;
-
-        app.register_type::<VisibilityClass>()
-            .configure_sets(
-                PostUpdate,
-                (UpdateFrusta, VisibilityPropagate)
-                    .before(CheckVisibility)
-                    .after(TransformSystem::TransformPropagate),
-            )
-            .configure_sets(
-                PostUpdate,
-                (CalculateBounds)
-                    .before(CheckVisibility)
-                    .after(TransformSystem::TransformPropagate)
-                    .after(AssetEvents)
-                    .ambiguous_with(CalculateBounds),
-            )
-            .configure_sets(
-                PostUpdate,
-                MarkNewlyHiddenEntitiesInvisible.after(CheckVisibility),
-            )
-            .init_resource::<PreviousVisibleEntities>()
-            .add_systems(
-                PostUpdate,
-                (
-                    calculate_bounds.in_set(CalculateBounds),
-                    (visibility_propagate_system, reset_view_visibility)
-                        .in_set(VisibilityPropagate),
-                    check_visibility.in_set(CheckVisibility),
-                    mark_newly_hidden_entities_invisible.in_set(MarkNewlyHiddenEntitiesInvisible),
-                ),
-            );
-    }
-}
-
-/// Computes and adds an [`Aabb`] component to entities with a
-/// [`Mesh3d`] component and without a [`NoFrustumCulling`] component.
-///
-/// This system is used in system set [`VisibilitySystems::CalculateBounds`].
-pub fn calculate_bounds(
-    mut commands: Commands,
-    meshes: Res<Assets<Mesh>>,
-    new_aabb: Query<(Entity, &Mesh3d), (Without<Aabb>, Without<NoFrustumCulling>)>,
-    mut update_aabb: Query<
-        (&Mesh3d, &mut Aabb),
-        (
-            Or<(AssetChanged<Mesh3d>, Changed<Mesh3d>)>,
-            Without<NoFrustumCulling>,
-        ),
-    >,
-) {
-    for (entity, mesh_handle) in &new_aabb {
-        if let Some(mesh) = meshes.get(mesh_handle) {
-            if let Some(aabb) = mesh.compute_aabb() {
-                commands.entity(entity).try_insert(aabb);
-            }
-        }
-    }
-
-    update_aabb
-        .par_iter_mut()
-        .for_each(|(mesh_handle, mut old_aabb)| {
-            if let Some(aabb) = meshes.get(mesh_handle).and_then(MeshAabb::compute_aabb) {
-                *old_aabb = aabb;
-            }
-        });
-}
-
-/// Updates [`Frustum`].
-///
-/// This system is used in [`CameraProjectionPlugin`](crate::camera::CameraProjectionPlugin).
-pub fn update_frusta(
-    mut views: Query<
-        (&GlobalTransform, &Projection, &mut Frustum),
-        Or<(Changed<GlobalTransform>, Changed<Projection>)>,
-    >,
-) {
-    for (transform, projection, mut frustum) in &mut views {
-        *frustum = projection.compute_frustum(transform);
-    }
-}
-
-fn visibility_propagate_system(
-    changed: Query<
-        (Entity, &Visibility, Option<&ChildOf>, Option<&Children>),
-        (
-            With<InheritedVisibility>,
-            Or<(Changed<Visibility>, Changed<ChildOf>)>,
-        ),
-    >,
-    mut visibility_query: Query<(&Visibility, &mut InheritedVisibility)>,
-    children_query: Query<&Children, (With<Visibility>, With<InheritedVisibility>)>,
-) {
-    for (entity, visibility, child_of, children) in &changed {
-        let is_visible = match visibility {
-            Visibility::Visible => true,
-            Visibility::Hidden => false,
-            // fall back to true if no parent is found or parent lacks components
-            Visibility::Inherited => child_of
-                .and_then(|c| visibility_query.get(c.parent()).ok())
-                .is_none_or(|(_, x)| x.get()),
-        };
-        let (_, mut inherited_visibility) = visibility_query
-            .get_mut(entity)
-            .expect("With<InheritedVisibility> ensures this query will return a value");
-
-        // Only update the visibility if it has changed.
-        // This will also prevent the visibility from propagating multiple times in the same frame
-        // if this entity's visibility has been updated recursively by its parent.
-        if inherited_visibility.get() != is_visible {
-            inherited_visibility.0 = is_visible;
-
-            // Recursively update the visibility of each child.
-            for &child in children.into_iter().flatten() {
-                let _ =
-                    propagate_recursive(is_visible, child, &mut visibility_query, &children_query);
-            }
-        }
-    }
-}
-
-fn propagate_recursive(
-    parent_is_visible: bool,
-    entity: Entity,
-    visibility_query: &mut Query<(&Visibility, &mut InheritedVisibility)>,
-    children_query: &Query<&Children, (With<Visibility>, With<InheritedVisibility>)>,
-    // BLOCKED: https://github.com/rust-lang/rust/issues/31436
-    // We use a result here to use the `?` operator. Ideally we'd use a try block instead
-) -> Result<(), ()> {
-    // Get the visibility components for the current entity.
-    // If the entity does not have the required components, just return early.
-    let (visibility, mut inherited_visibility) = visibility_query.get_mut(entity).map_err(drop)?;
-
-    let is_visible = match visibility {
-        Visibility::Visible => true,
-        Visibility::Hidden => false,
-        Visibility::Inherited => parent_is_visible,
-    };
-
-    // Only update the visibility if it has changed.
-    if inherited_visibility.get() != is_visible {
-        inherited_visibility.0 = is_visible;
-
-        // Recursively update the visibility of each child.
-        for &child in children_query.get(entity).ok().into_iter().flatten() {
-            let _ = propagate_recursive(is_visible, child, visibility_query, children_query);
-        }
-    }
-
-    Ok(())
-}
-
-/// Stores all entities that were visible in the previous frame.
-///
-/// As systems that check visibility judge entities visible, they remove them
-/// from this set. Afterward, the `mark_newly_hidden_entities_invisible` system
-/// runs and marks every mesh still remaining in this set as hidden.
-#[derive(Resource, Default, Deref, DerefMut)]
-pub struct PreviousVisibleEntities(EntityHashSet);
-
-/// Resets the view visibility of every entity.
-/// Entities that are visible will be marked as such later this frame
-/// by a [`VisibilitySystems::CheckVisibility`] system.
-fn reset_view_visibility(
-    mut query: Query<(Entity, &ViewVisibility)>,
-    mut previous_visible_entities: ResMut<PreviousVisibleEntities>,
-) {
-    previous_visible_entities.clear();
-
-    query.iter_mut().for_each(|(entity, view_visibility)| {
-        // Record the entities that were previously visible.
-        if view_visibility.get() {
-            previous_visible_entities.insert(entity);
-        }
-    });
-}
-
-/// System updating the visibility of entities each frame.
-///
-/// The system is part of the [`VisibilitySystems::CheckVisibility`] set. Each
-/// frame, it updates the [`ViewVisibility`] of all entities, and for each view
-/// also compute the [`VisibleEntities`] for that view.
-///
-/// To ensure that an entity is checked for visibility, make sure that it has a
-/// [`VisibilityClass`] component and that that component is nonempty.
-pub fn check_visibility(
-    mut thread_queues: Local<Parallel<TypeIdMap<Vec<Entity>>>>,
-    mut view_query: Query<(
-        Entity,
-        &mut VisibleEntities,
-        &Frustum,
-        Option<&RenderLayers>,
-        &Camera,
-        Has<NoCpuCulling>,
-    )>,
-    mut visible_aabb_query: Query<(
-        Entity,
-        &InheritedVisibility,
-        &mut ViewVisibility,
-        &VisibilityClass,
-        Option<&RenderLayers>,
-        Option<&Aabb>,
-        &GlobalTransform,
-        Has<NoFrustumCulling>,
-        Has<VisibilityRange>,
-    )>,
-    visible_entity_ranges: Option<Res<VisibleEntityRanges>>,
-    mut previous_visible_entities: ResMut<PreviousVisibleEntities>,
-) {
-    let visible_entity_ranges = visible_entity_ranges.as_deref();
-
-    for (view, mut visible_entities, frustum, maybe_view_mask, camera, no_cpu_culling) in
-        &mut view_query
-    {
-        if !camera.is_active {
-            continue;
-        }
-
-        let view_mask = maybe_view_mask.unwrap_or_default();
-
-        visible_aabb_query.par_iter_mut().for_each_init(
-            || thread_queues.borrow_local_mut(),
-            |queue, query_item| {
-                let (
-                    entity,
-                    inherited_visibility,
-                    mut view_visibility,
-                    visibility_class,
-                    maybe_entity_mask,
-                    maybe_model_aabb,
-                    transform,
-                    no_frustum_culling,
-                    has_visibility_range,
-                ) = query_item;
-
-                // Skip computing visibility for entities that are configured to be hidden.
-                // ViewVisibility has already been reset in `reset_view_visibility`.
-                if !inherited_visibility.get() {
-                    return;
-                }
-
-                let entity_mask = maybe_entity_mask.unwrap_or_default();
-                if !view_mask.intersects(entity_mask) {
-                    return;
-                }
-
-                // If outside of the visibility range, cull.
-                if has_visibility_range
-                    && visible_entity_ranges.is_some_and(|visible_entity_ranges| {
-                        !visible_entity_ranges.entity_is_in_range_of_view(entity, view)
-                    })
-                {
-                    return;
-                }
-
-                // If we have an aabb, do frustum culling
-                if !no_frustum_culling && !no_cpu_culling {
-                    if let Some(model_aabb) = maybe_model_aabb {
-                        let world_from_local = transform.affine();
-                        let model_sphere = Sphere {
-                            center: world_from_local.transform_point3a(model_aabb.center),
-                            radius: transform.radius_vec3a(model_aabb.half_extents),
-                        };
-                        // Do quick sphere-based frustum culling
-                        if !frustum.intersects_sphere(&model_sphere, false) {
-                            return;
-                        }
-                        // Do aabb-based frustum culling
-                        if !frustum.intersects_obb(model_aabb, &world_from_local, true, false) {
-                            return;
-                        }
-                    }
-                }
-
-                // Make sure we don't trigger changed notifications
-                // unnecessarily by checking whether the flag is set before
-                // setting it.
-                if !**view_visibility {
-                    view_visibility.set();
-                }
-
-                // Add the entity to the queue for all visibility classes the
-                // entity is in.
-                for visibility_class_id in visibility_class.iter() {
-                    queue.entry(*visibility_class_id).or_default().push(entity);
-                }
-            },
-        );
-
-        visible_entities.clear_all();
-
-        // Drain all the thread queues into the `visible_entities` list.
-        for class_queues in thread_queues.iter_mut() {
-            for (class, entities) in class_queues {
-                let visible_entities_for_class = visible_entities.get_mut(*class);
-                for entity in entities.drain(..) {
-                    // As we mark entities as visible, we remove them from the
-                    // `previous_visible_entities` list. At the end, all of the
-                    // entities remaining in `previous_visible_entities` will be
-                    // entities that were visible last frame but are no longer
-                    // visible this frame.
-                    previous_visible_entities.remove(&entity);
-
-                    visible_entities_for_class.push(entity);
-                }
-            }
-        }
-    }
-}
-
-/// Marks any entities that weren't judged visible this frame as invisible.
-///
-/// As visibility-determining systems run, they remove entities that they judge
-/// visible from [`PreviousVisibleEntities`]. At the end of visibility
-/// determination, all entities that remain in [`PreviousVisibleEntities`] must
-/// be invisible. This system goes through those entities and marks them newly
-/// invisible (which sets the change flag for them).
-fn mark_newly_hidden_entities_invisible(
-    mut view_visibilities: Query<&mut ViewVisibility>,
-    mut previous_visible_entities: ResMut<PreviousVisibleEntities>,
-) {
-    // Whatever previous visible entities are left are entities that were
-    // visible last frame but just became invisible.
-    for entity in previous_visible_entities.drain() {
-        if let Ok(mut view_visibility) = view_visibilities.get_mut(entity) {
-            *view_visibility = ViewVisibility::HIDDEN;
-        }
-    }
-}
-
-/// A generic component add hook that automatically adds the appropriate
-/// [`VisibilityClass`] to an entity.
-///
-/// This can be handy when creating custom renderable components. To use this
-/// hook, add it to your renderable component like this:
-///
-/// ```ignore
-/// #[derive(Component)]
-/// #[component(on_add = add_visibility_class::<MyComponent>)]
-/// struct MyComponent {
-///     ...
-/// }
-/// ```
-pub fn add_visibility_class<C>(
-    mut world: DeferredWorld<'_>,
-    HookContext { entity, .. }: HookContext,
-) where
-    C: 'static,
-{
-    if let Some(mut visibility_class) = world.get_mut::<VisibilityClass>(entity) {
-        visibility_class.push(TypeId::of::<C>());
-    }
-}
-
-#[cfg(test)]
-mod test {
-    use super::*;
-    use bevy_app::prelude::*;
-
-    #[test]
-    fn visibility_propagation() {
-        let mut app = App::new();
-        app.add_systems(Update, visibility_propagate_system);
-
-        let root1 = app.world_mut().spawn(Visibility::Hidden).id();
-        let root1_child1 = app.world_mut().spawn(Visibility::default()).id();
-        let root1_child2 = app.world_mut().spawn(Visibility::Hidden).id();
-        let root1_child1_grandchild1 = app.world_mut().spawn(Visibility::default()).id();
-        let root1_child2_grandchild1 = app.world_mut().spawn(Visibility::default()).id();
-
-        app.world_mut()
-            .entity_mut(root1)
-            .add_children(&[root1_child1, root1_child2]);
-        app.world_mut()
-            .entity_mut(root1_child1)
-            .add_children(&[root1_child1_grandchild1]);
-        app.world_mut()
-            .entity_mut(root1_child2)
-            .add_children(&[root1_child2_grandchild1]);
-
-        let root2 = app.world_mut().spawn(Visibility::default()).id();
-        let root2_child1 = app.world_mut().spawn(Visibility::default()).id();
-        let root2_child2 = app.world_mut().spawn(Visibility::Hidden).id();
-        let root2_child1_grandchild1 = app.world_mut().spawn(Visibility::default()).id();
-        let root2_child2_grandchild1 = app.world_mut().spawn(Visibility::default()).id();
-
-        app.world_mut()
-            .entity_mut(root2)
-            .add_children(&[root2_child1, root2_child2]);
-        app.world_mut()
-            .entity_mut(root2_child1)
-            .add_children(&[root2_child1_grandchild1]);
-        app.world_mut()
-            .entity_mut(root2_child2)
-            .add_children(&[root2_child2_grandchild1]);
-
-        app.update();
-
-        let is_visible = |e: Entity| {
-            app.world()
-                .entity(e)
-                .get::<InheritedVisibility>()
-                .unwrap()
-                .get()
-        };
-        assert!(
-            !is_visible(root1),
-            "invisibility propagates down tree from root"
-        );
-        assert!(
-            !is_visible(root1_child1),
-            "invisibility propagates down tree from root"
-        );
-        assert!(
-            !is_visible(root1_child2),
-            "invisibility propagates down tree from root"
-        );
-        assert!(
-            !is_visible(root1_child1_grandchild1),
-            "invisibility propagates down tree from root"
-        );
-        assert!(
-            !is_visible(root1_child2_grandchild1),
-            "invisibility propagates down tree from root"
-        );
-
-        assert!(
-            is_visible(root2),
-            "visibility propagates down tree from root"
-        );
-        assert!(
-            is_visible(root2_child1),
-            "visibility propagates down tree from root"
-        );
-        assert!(
-            !is_visible(root2_child2),
-            "visibility propagates down tree from root, but local invisibility is preserved"
-        );
-        assert!(
-            is_visible(root2_child1_grandchild1),
-            "visibility propagates down tree from root"
-        );
-        assert!(
-            !is_visible(root2_child2_grandchild1),
-            "child's invisibility propagates down to grandchild"
-        );
-    }
-
-    #[test]
-    fn test_visibility_propagation_on_parent_change() {
-        // Setup the world and schedule
-        let mut app = App::new();
-
-        app.add_systems(Update, visibility_propagate_system);
-
-        // Create entities with visibility and hierarchy
-        let parent1 = app.world_mut().spawn((Visibility::Hidden,)).id();
-        let parent2 = app.world_mut().spawn((Visibility::Visible,)).id();
-        let child1 = app.world_mut().spawn((Visibility::Inherited,)).id();
-        let child2 = app.world_mut().spawn((Visibility::Inherited,)).id();
-
-        // Build hierarchy
-        app.world_mut()
-            .entity_mut(parent1)
-            .add_children(&[child1, child2]);
-
-        // Run the system initially to set up visibility
-        app.update();
-
-        // Change parent visibility to Hidden
-        app.world_mut()
-            .entity_mut(parent2)
-            .insert(Visibility::Visible);
-        // Simulate a change in the parent component
-        app.world_mut().entity_mut(child2).insert(ChildOf(parent2)); // example of changing parent
-
-        // Run the system again to propagate changes
-        app.update();
-
-        let is_visible = |e: Entity| {
-            app.world()
-                .entity(e)
-                .get::<InheritedVisibility>()
-                .unwrap()
-                .get()
-        };
-
-        // Retrieve and assert visibility
-
-        assert!(
-            !is_visible(child1),
-            "Child1 should inherit visibility from parent"
-        );
-
-        assert!(
-            is_visible(child2),
-            "Child2 should inherit visibility from parent"
-        );
-    }
-
-    #[test]
-    fn visibility_propagation_unconditional_visible() {
-        use Visibility::{Hidden, Inherited, Visible};
-
-        let mut app = App::new();
-        app.add_systems(Update, visibility_propagate_system);
-
-        let root1 = app.world_mut().spawn(Visible).id();
-        let root1_child1 = app.world_mut().spawn(Inherited).id();
-        let root1_child2 = app.world_mut().spawn(Hidden).id();
-        let root1_child1_grandchild1 = app.world_mut().spawn(Visible).id();
-        let root1_child2_grandchild1 = app.world_mut().spawn(Visible).id();
-
-        let root2 = app.world_mut().spawn(Inherited).id();
-        let root3 = app.world_mut().spawn(Hidden).id();
-
-        app.world_mut()
-            .entity_mut(root1)
-            .add_children(&[root1_child1, root1_child2]);
-        app.world_mut()
-            .entity_mut(root1_child1)
-            .add_children(&[root1_child1_grandchild1]);
-        app.world_mut()
-            .entity_mut(root1_child2)
-            .add_children(&[root1_child2_grandchild1]);
-
-        app.update();
-
-        let is_visible = |e: Entity| {
-            app.world()
-                .entity(e)
-                .get::<InheritedVisibility>()
-                .unwrap()
-                .get()
-        };
-        assert!(
-            is_visible(root1),
-            "an unconditionally visible root is visible"
-        );
-        assert!(
-            is_visible(root1_child1),
-            "an inheriting child of an unconditionally visible parent is visible"
-        );
-        assert!(
-            !is_visible(root1_child2),
-            "a hidden child on an unconditionally visible parent is hidden"
-        );
-        assert!(
-            is_visible(root1_child1_grandchild1),
-            "an unconditionally visible child of an inheriting parent is visible"
-        );
-        assert!(
-            is_visible(root1_child2_grandchild1),
-            "an unconditionally visible child of a hidden parent is visible"
-        );
-        assert!(is_visible(root2), "an inheriting root is visible");
-        assert!(!is_visible(root3), "a hidden root is hidden");
-    }
-
-    #[test]
-    fn visibility_propagation_change_detection() {
-        let mut world = World::new();
-        let mut schedule = Schedule::default();
-        schedule.add_systems(visibility_propagate_system);
-
-        // Set up an entity hierarchy.
-
-        let id1 = world.spawn(Visibility::default()).id();
-
-        let id2 = world.spawn(Visibility::default()).id();
-        world.entity_mut(id1).add_children(&[id2]);
-
-        let id3 = world.spawn(Visibility::Hidden).id();
-        world.entity_mut(id2).add_children(&[id3]);
-
-        let id4 = world.spawn(Visibility::default()).id();
-        world.entity_mut(id3).add_children(&[id4]);
-
-        // Test the hierarchy.
-
-        // Make sure the hierarchy is up-to-date.
-        schedule.run(&mut world);
-        world.clear_trackers();
-
-        let mut q = world.query::<Ref<InheritedVisibility>>();
-
-        assert!(!q.get(&world, id1).unwrap().is_changed());
-        assert!(!q.get(&world, id2).unwrap().is_changed());
-        assert!(!q.get(&world, id3).unwrap().is_changed());
-        assert!(!q.get(&world, id4).unwrap().is_changed());
-
-        world.clear_trackers();
-        world.entity_mut(id1).insert(Visibility::Hidden);
-        schedule.run(&mut world);
-
-        assert!(q.get(&world, id1).unwrap().is_changed());
-        assert!(q.get(&world, id2).unwrap().is_changed());
-        assert!(!q.get(&world, id3).unwrap().is_changed());
-        assert!(!q.get(&world, id4).unwrap().is_changed());
-
-        world.clear_trackers();
-        schedule.run(&mut world);
-
-        assert!(!q.get(&world, id1).unwrap().is_changed());
-        assert!(!q.get(&world, id2).unwrap().is_changed());
-        assert!(!q.get(&world, id3).unwrap().is_changed());
-        assert!(!q.get(&world, id4).unwrap().is_changed());
-
-        world.clear_trackers();
-        world.entity_mut(id3).insert(Visibility::Inherited);
-        schedule.run(&mut world);
-
-        assert!(!q.get(&world, id1).unwrap().is_changed());
-        assert!(!q.get(&world, id2).unwrap().is_changed());
-        assert!(!q.get(&world, id3).unwrap().is_changed());
-        assert!(!q.get(&world, id4).unwrap().is_changed());
-
-        world.clear_trackers();
-        world.entity_mut(id2).insert(Visibility::Visible);
-        schedule.run(&mut world);
-
-        assert!(!q.get(&world, id1).unwrap().is_changed());
-        assert!(q.get(&world, id2).unwrap().is_changed());
-        assert!(q.get(&world, id3).unwrap().is_changed());
-        assert!(q.get(&world, id4).unwrap().is_changed());
-
-        world.clear_trackers();
-        schedule.run(&mut world);
-
-        assert!(!q.get(&world, id1).unwrap().is_changed());
-        assert!(!q.get(&world, id2).unwrap().is_changed());
-        assert!(!q.get(&world, id3).unwrap().is_changed());
-        assert!(!q.get(&world, id4).unwrap().is_changed());
-    }
-
-    #[test]
-    fn visibility_propagation_with_invalid_parent() {
-        let mut world = World::new();
-        let mut schedule = Schedule::default();
-        schedule.add_systems(visibility_propagate_system);
-
-        let parent = world.spawn(()).id();
-        let child = world.spawn(Visibility::default()).id();
-        world.entity_mut(parent).add_children(&[child]);
-
-        schedule.run(&mut world);
-        world.clear_trackers();
-
-        let child_visible = world.entity(child).get::<InheritedVisibility>().unwrap().0;
-        // defaults to same behavior of parent not found: visible = true
-        assert!(child_visible);
-    }
-
-    #[test]
-    fn ensure_visibility_enum_size() {
-        assert_eq!(1, size_of::<Visibility>());
-        assert_eq!(1, size_of::<Option<Visibility>>());
-    }
-=======
->>>>>>> 2403c41d
 }